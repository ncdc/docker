package docker

import (
	"container/list"
	"fmt"
	"github.com/dotcloud/docker/gograph"
	"github.com/dotcloud/docker/utils"
	"github.com/dotcloud/docker/devmapper"
	"io"
	"io/ioutil"
	"log"
	"os"
	"os/exec"
	"path"
	"path/filepath"
	"sort"
	"strings"
	"time"
)

const (
	DefaultFilesystemType = "devicemapper"
)

var defaultDns = []string{"8.8.8.8", "8.8.4.4"}

type Capabilities struct {
	MemoryLimit            bool
	SwapLimit              bool
	IPv4ForwardingDisabled bool
}

type Runtime struct {
	repository     string
	containers     *list.List
	networkManager *NetworkManager
	graph          *Graph
	repositories   *TagStore
	idIndex        *utils.TruncIndex
	capabilities   *Capabilities
	kernelVersion  *utils.KernelVersionInfo
	volumes        *Graph
	srv            *Server
<<<<<<< HEAD
	Dns            []string
	deviceSet      *devmapper.DeviceSet
=======
	config         *DaemonConfig
	containerGraph *gograph.Database
>>>>>>> fbf85e2e
}

var sysInitPath string

func init() {
	env := os.Getenv("_DOCKER_INIT_PATH")
	if env != "" {
		sysInitPath = env
	} else {
		selfPath := utils.SelfPath()

		// If we have a separate docker-init, use that, otherwise use the
		// main docker binary
		dir := filepath.Dir(selfPath)
		dockerInitPath := filepath.Join(dir, "docker-init")
		if _, err := os.Stat(dockerInitPath); err != nil {
			sysInitPath = selfPath
		} else {
			sysInitPath = dockerInitPath
		}
	}
}

// List returns an array of all containers registered in the runtime.
func (runtime *Runtime) List() []*Container {
	containers := new(History)
	for e := runtime.containers.Front(); e != nil; e = e.Next() {
		containers.Add(e.Value.(*Container))
	}
	return *containers
}

func (runtime *Runtime) getContainerElement(id string) *list.Element {
	for e := runtime.containers.Front(); e != nil; e = e.Next() {
		container := e.Value.(*Container)
		if container.ID == id {
			return e
		}
	}
	return nil
}

func (runtime *Runtime) GetDeviceSet() (*devmapper.DeviceSet, error) {
	if runtime.deviceSet == nil {
		return nil, fmt.Errorf("No device set available")
	}
	return runtime.deviceSet, nil
}

// Get looks for a container by the specified ID or name, and returns it.
// If the container is not found, or if an error occurs, nil is returned.
func (runtime *Runtime) Get(name string) *Container {
	if name[0] != '/' {
		name = "/" + name
	}
	if c, _ := runtime.GetByName(name); c != nil {
		return c
	}

	id, err := runtime.idIndex.Get(name)
	if err != nil {
		return nil
	}

	e := runtime.getContainerElement(id)
	if e == nil {
		return nil
	}
	return e.Value.(*Container)
}

// Exists returns a true if a container of the specified ID or name exists,
// false otherwise.
func (runtime *Runtime) Exists(id string) bool {
	return runtime.Get(id) != nil
}

func (runtime *Runtime) containerRoot(id string) string {
	return path.Join(runtime.repository, id)
}

// Load reads the contents of a container from disk
// This is typically done at startup.
func (runtime *Runtime) load(id string) (*Container, error) {
	container := &Container{root: runtime.containerRoot(id)}
	if err := container.FromDisk(); err != nil {
		return nil, err
	}
	if container.ID != id {
		return container, fmt.Errorf("Container %s is stored at %s", container.ID, id)
	}
	if container.State.Running {
		container.State.Ghost = true
	}
	return container, nil
}

// Register makes a container object usable by the runtime as <container.ID>
func (runtime *Runtime) Register(container *Container) error {
	if container.runtime != nil || runtime.Exists(container.ID) {
		return fmt.Errorf("Container is already loaded")
	}
	if err := validateID(container.ID); err != nil {
		return err
	}

	// init the wait lock
	container.waitLock = make(chan struct{})

	container.runtime = runtime

	// Attach to stdout and stderr
	container.stderr = utils.NewWriteBroadcaster()
	container.stdout = utils.NewWriteBroadcaster()
	// Attach to stdin
	if container.Config.OpenStdin {
		container.stdin, container.stdinPipe = io.Pipe()
	} else {
		container.stdinPipe = utils.NopWriteCloser(ioutil.Discard) // Silently drop stdin
	}
	// done
	runtime.containers.PushBack(container)
	runtime.idIndex.Add(container.ID)

	// When we actually restart, Start() do the monitoring.
	// However, when we simply 'reattach', we have to restart a monitor
	nomonitor := false

	// FIXME: if the container is supposed to be running but is not, auto restart it?
	//        if so, then we need to restart monitor and init a new lock
	// If the container is supposed to be running, make sure of it
	if container.State.Running {
		output, err := exec.Command("lxc-info", "-n", container.ID).CombinedOutput()
		if err != nil {
			return err
		}
		if !strings.Contains(string(output), "RUNNING") {
			utils.Debugf("Container %s was supposed to be running be is not.", container.ID)
			if runtime.config.AutoRestart {
				utils.Debugf("Restarting")
				container.State.Ghost = false
				container.State.setStopped(0)
				hostConfig, _ := container.ReadHostConfig()
				if err := container.Start(hostConfig); err != nil {
					return err
				}
				nomonitor = true
			} else {
				utils.Debugf("Marking as stopped")
				container.State.setStopped(-127)
				if err := container.ToDisk(); err != nil {
					return err
				}
			}
		}
	}

	// If the container is not running or just has been flagged not running
	// then close the wait lock chan (will be reset upon start)
	if !container.State.Running {
		close(container.waitLock)
	} else if !nomonitor {
		hostConfig, _ := container.ReadHostConfig()
		container.allocateNetwork(hostConfig)
		go container.monitor(hostConfig)
	}
	return nil
}

func (runtime *Runtime) LogToDisk(src *utils.WriteBroadcaster, dst, stream string) error {
	log, err := os.OpenFile(dst, os.O_RDWR|os.O_APPEND|os.O_CREATE, 0600)
	if err != nil {
		return err
	}
	src.AddWriter(log, stream)
	return nil
}

// Destroy unregisters a container from the runtime and cleanly removes its contents from the filesystem.
func (runtime *Runtime) Destroy(container *Container) error {
	if container == nil {
		return fmt.Errorf("The given container is <nil>")
	}

	element := runtime.getContainerElement(container.ID)
	if element == nil {
		return fmt.Errorf("Container %v not found - maybe it was already destroyed?", container.ID)
	}

	if err := container.Stop(3); err != nil {
		return err
	}

	if mounted, err := container.Mounted(); err != nil {
		return err
	} else if mounted {
		if err := container.Unmount(); err != nil {
			return fmt.Errorf("Unable to unmount container %v: %v", container.ID, err)
		}
	}

	if _, err := runtime.containerGraph.Purge(container.ID); err != nil {
		utils.Debugf("Unable to remove container from link graph: %s", err)
	}

	// Deregister the container before removing its directory, to avoid race conditions
	runtime.idIndex.Delete(container.ID)
	runtime.containers.Remove(element)
	if err := os.RemoveAll(container.root); err != nil {
		return fmt.Errorf("Unable to remove filesystem for %v: %v", container.ID, err)
	}
	if runtime.deviceSet.HasDevice(container.ID) {
		if err := runtime.deviceSet.RemoveDevice(container.ID); err != nil {
			return fmt.Errorf("Unable to remove device for %v: %v", container.ID, err)
		}
	}
	return nil
}

func (runtime *Runtime) DeleteImage(id string) error {
	err := runtime.graph.Delete(id)
	if err != nil {
		return err
	}
	if runtime.deviceSet.HasDevice(id) {
		if err := runtime.deviceSet.RemoveDevice(id); err != nil {
			return fmt.Errorf("Unable to remove device for %v: %v", id, err)
		}
	}
	return nil
}

func (runtime *Runtime) restore() error {
	wheel := "-\\|/"
	if os.Getenv("DEBUG") == "" && os.Getenv("TEST") == "" {
		fmt.Printf("Loading containers:  ")
	}
	dir, err := ioutil.ReadDir(runtime.repository)
	if err != nil {
		return err
	}
<<<<<<< HEAD

	var (
		containers          []*Container
		containersToMigrate []*Container
	)

=======
	containers := []*Container{}
>>>>>>> fbf85e2e
	for i, v := range dir {
		id := v.Name()
		container, err := runtime.load(id)
		if i%21 == 0 && os.Getenv("DEBUG") == "" && os.Getenv("TEST") == "" {
			fmt.Printf("\b%c", wheel[i%4])
		}
		if err != nil {
			utils.Errorf("Failed to load container %v: %v", id, err)
			continue
		}
		utils.Debugf("Loaded container %v", container.ID)
		containers = append(containers, container)
<<<<<<< HEAD

		if container.FilesystemType != DefaultFilesystemType {
			containersToMigrate = append(containersToMigrate, container)
		}
	}

	// Migrate containers to the default filesystem type
	if len(containersToMigrate) > 0 {
		if err := migrateToDeviceMapper(runtime, containersToMigrate); err != nil {
			return err
		}
	}

=======
	}
	sortContainers(containers, func(i, j *Container) bool {
		ic, _ := i.ReadHostConfig()
		jc, _ := j.ReadHostConfig()

		if ic == nil || ic.Links == nil {
			return true
		}
		if jc == nil || jc.Links == nil {
			return false
		}
		return len(ic.Links) < len(jc.Links)
	})
>>>>>>> fbf85e2e
	for _, container := range containers {
		if err := runtime.Register(container); err != nil {
			utils.Debugf("Failed to register container %s: %s", container.ID, err)
			continue
		}
	}
	if os.Getenv("DEBUG") == "" && os.Getenv("TEST") == "" {
		fmt.Printf("\bdone.\n")
	}

<<<<<<< HEAD
	return nil
}

func migrateToDeviceMapper(runtime *Runtime, containers []*Container) error {
	var (
		image    *Image
		contents []os.FileInfo
		err      error
	)

	fmt.Printf("Migrating %d containers to new storage backend\n", len(containers))
	for _, container := range containers {
		if container.State.Running {
			fmt.Printf("WARNING - Cannot migrate %s because the container is running.  Please stop the container and relaunch the daemon!")
			continue
		}

		fmt.Printf("Migrating %s\n", container.ID)

		if contents, err = ioutil.ReadDir(container.rwPath()); err != nil {
			if !os.IsNotExist(err) {
				fmt.Printf("Error reading rw dir %s\n", err)
			}
			continue
		}

		if len(contents) == 0 {
			fmt.Printf("Skipping migration of %s because rw layer contains no changes\n")
			continue
		}

		if image, err = runtime.graph.Get(container.Image); err != nil {
			fmt.Printf("Failed to fetch image %s\n", err)
			continue
		}

		unmount := func() {
			if err = image.Unmount(runtime, container.RootfsPath(), container.ID); err != nil {
				fmt.Printf("Failed to unmount image %s\n", err)
			}
		}

		if err = image.Mount(runtime, container.RootfsPath(), container.rwPath(), container.ID); err != nil {
			fmt.Printf("Failed to mount image %s\n", err)
			continue
		}

		if err = image.applyLayer(container.rwPath(), container.RootfsPath()); err != nil {
			fmt.Printf("Failed to apply layer in storage backend %s\n", err)
			unmount()
			continue
		}

		unmount()

		if err = os.RemoveAll(container.rwPath()); err != nil {
			fmt.Printf("Failed to remove rw layer %s\n", err)
		}

		container.FilesystemType = DefaultFilesystemType
		if err := container.ToDisk(); err != nil {
			fmt.Printf("Failed to save filesystem type to disk %s\n", err)
		}

		fmt.Printf("Successful migration for %s\n", container.ID)
	}
	fmt.Printf("Migration complete\n")

=======
>>>>>>> fbf85e2e
	return nil
}

// FIXME: comment please!
func (runtime *Runtime) UpdateCapabilities(quiet bool) {
	if cgroupMemoryMountpoint, err := utils.FindCgroupMountpoint("memory"); err != nil {
		if !quiet {
			log.Printf("WARNING: %s\n", err)
		}
	} else {
		_, err1 := ioutil.ReadFile(path.Join(cgroupMemoryMountpoint, "memory.limit_in_bytes"))
		_, err2 := ioutil.ReadFile(path.Join(cgroupMemoryMountpoint, "memory.soft_limit_in_bytes"))
		runtime.capabilities.MemoryLimit = err1 == nil && err2 == nil
		if !runtime.capabilities.MemoryLimit && !quiet {
			log.Printf("WARNING: Your kernel does not support cgroup memory limit.")
		}

		_, err = ioutil.ReadFile(path.Join(cgroupMemoryMountpoint, "memory.memsw.limit_in_bytes"))
		runtime.capabilities.SwapLimit = err == nil
		if !runtime.capabilities.SwapLimit && !quiet {
			log.Printf("WARNING: Your kernel does not support cgroup swap limit.")
		}
	}

	content, err3 := ioutil.ReadFile("/proc/sys/net/ipv4/ip_forward")
	runtime.capabilities.IPv4ForwardingDisabled = err3 != nil || len(content) == 0 || content[0] != '1'
	if runtime.capabilities.IPv4ForwardingDisabled && !quiet {
		log.Printf("WARNING: IPv4 forwarding is disabled.")
	}
}

// Create creates a new container from the given configuration.
func (runtime *Runtime) Create(config *Config) (*Container, []string, error) {
	// Lookup image
	img, err := runtime.repositories.LookupImage(config.Image)
	if err != nil {
		return nil, nil, err
	}

	warnings := []string{}
	if img.Config != nil {
		if img.Config.PortSpecs != nil && warnings != nil {
			for _, p := range img.Config.PortSpecs {
				if strings.Contains(p, ":") {
					warnings = append(warnings, "This image expects private ports to be mapped to public ports on your host. "+
						"This has been deprecated and the public mappings will not be honored."+
						"Use -p to publish the ports.")
					break
				}
			}
		}
		if err := MergeConfig(config, img.Config); err != nil {
			return nil, nil, err
		}
	}

	if len(config.Entrypoint) != 0 && config.Cmd == nil {
		config.Cmd = []string{}
	} else if config.Cmd == nil || len(config.Cmd) == 0 {
		return nil, nil, fmt.Errorf("No command specified")
	}

	// Generate id
	id := GenerateID()

	// Set the default enitity in the graph
	if _, err := runtime.containerGraph.Set(fmt.Sprintf("/%s", id), id); err != nil {
		return nil, nil, err
	}

	// Generate default hostname
	// FIXME: the lxc template no longer needs to set a default hostname
	if config.Hostname == "" {
		config.Hostname = id[:12]
	}

	var args []string
	var entrypoint string

	if len(config.Entrypoint) != 0 {
		entrypoint = config.Entrypoint[0]
		args = append(config.Entrypoint[1:], config.Cmd...)
	} else {
		entrypoint = config.Cmd[0]
		args = config.Cmd[1:]
	}

	container := &Container{
		// FIXME: we should generate the ID here instead of receiving it as an argument
		ID:              id,
		Created:         time.Now(),
		Path:            entrypoint,
		Args:            args, //FIXME: de-duplicate from config
		Config:          config,
		Image:           img.ID, // Always use the resolved image id
		NetworkSettings: &NetworkSettings{},
		// FIXME: do we need to store this in the container?
		SysInitPath:    sysInitPath,
		FilesystemType: DefaultFilesystemType,
	}
	container.root = runtime.containerRoot(container.ID)
	// Step 1: create the container directory.
	// This doubles as a barrier to avoid race conditions.
	if err := os.Mkdir(container.root, 0700); err != nil {
		return nil, nil, err
	}

	resolvConf, err := utils.GetResolvConf()
	if err != nil {
		return nil, nil, err
	}

	if len(config.Dns) == 0 && len(runtime.config.Dns) == 0 && utils.CheckLocalDns(resolvConf) {
		//"WARNING: Docker detected local DNS server on resolv.conf. Using default external servers: %v", defaultDns
		runtime.config.Dns = defaultDns
	}

	// If custom dns exists, then create a resolv.conf for the container
	if len(config.Dns) > 0 || len(runtime.config.Dns) > 0 {
		var dns []string
		if len(config.Dns) > 0 {
			dns = config.Dns
		} else {
			dns = runtime.config.Dns
		}
		container.ResolvConfPath = path.Join(container.root, "resolv.conf")
		f, err := os.Create(container.ResolvConfPath)
		if err != nil {
			return nil, nil, err
		}
		defer f.Close()
		for _, dns := range dns {
			if _, err := f.Write([]byte("nameserver " + dns + "\n")); err != nil {
				return nil, nil, err
			}
		}
	} else {
		container.ResolvConfPath = "/etc/resolv.conf"
	}

	// Step 2: save the container json
	if err := container.ToDisk(); err != nil {
		return nil, nil, err
	}

	// Step 3: if hostname, build hostname and hosts files
	container.HostnamePath = path.Join(container.root, "hostname")
	ioutil.WriteFile(container.HostnamePath, []byte(container.Config.Hostname+"\n"), 0644)

	hostsContent := []byte(`
127.0.0.1	localhost
::1		localhost ip6-localhost ip6-loopback
fe00::0		ip6-localnet
ff00::0		ip6-mcastprefix
ff02::1		ip6-allnodes
ff02::2		ip6-allrouters
`)

	container.HostsPath = path.Join(container.root, "hosts")

	if container.Config.Domainname != "" {
		hostsContent = append([]byte(fmt.Sprintf("::1\t\t%s.%s %s\n", container.Config.Hostname, container.Config.Domainname, container.Config.Hostname)), hostsContent...)
		hostsContent = append([]byte(fmt.Sprintf("127.0.0.1\t%s.%s %s\n", container.Config.Hostname, container.Config.Domainname, container.Config.Hostname)), hostsContent...)
	} else {
		hostsContent = append([]byte(fmt.Sprintf("::1\t\t%s\n", container.Config.Hostname)), hostsContent...)
		hostsContent = append([]byte(fmt.Sprintf("127.0.0.1\t%s\n", container.Config.Hostname)), hostsContent...)
	}

	ioutil.WriteFile(container.HostsPath, hostsContent, 0644)

	// Step 4: register the container
	if err := runtime.Register(container); err != nil {
		return nil, nil, err
	}
	return container, warnings, nil
}

// Commit creates a new filesystem image from the current state of a container.
// The image can optionally be tagged into a repository
func (runtime *Runtime) Commit(container *Container, repository, tag, comment, author string, config *Config) (*Image, error) {
	// FIXME: freeze the container before copying it to avoid data corruption?
	// FIXME: this shouldn't be in commands.
	if err := container.EnsureMounted(); err != nil {
		return nil, err
	}

	rwTar, err := container.ExportRw()
	if err != nil {
		return nil, err
	}
	// Create a new image from the container's base layers + a new layer from container changes
	img, err := runtime.graph.Create(rwTar, container, comment, author, config)
	if err != nil {
		return nil, err
	}
	// Register the image if needed
	if repository != "" {
		if err := runtime.repositories.Set(repository, tag, img.ID, true); err != nil {
			return img, err
		}
	}
	return img, nil
}

func (runtime *Runtime) GetByName(name string) (*Container, error) {
	if id, err := runtime.idIndex.Get(name); err == nil {
		name = id
	}

	entity := runtime.containerGraph.Get(name)
	if entity == nil {
		return nil, fmt.Errorf("Could not find entity for %s", name)
	}
	e := runtime.getContainerElement(entity.ID())
	if e == nil {
		return nil, fmt.Errorf("Could not find container for entity id %s", entity.ID())
	}
	return e.Value.(*Container), nil
}

func (runtime *Runtime) Children(name string) (map[string]*Container, error) {
	children := make(map[string]*Container)

	err := runtime.containerGraph.Walk(name, func(p string, e *gograph.Entity) error {
		c := runtime.Get(e.ID())
		if c == nil {
			return fmt.Errorf("Could not get container for name %s and id %s", e.ID(), p)
		}
		children[p] = c
		return nil
	}, 0)

	if err != nil {
		return nil, err
	}
	return children, nil
}

func (runtime *Runtime) RenameLink(oldName, newName string) error {
	if id, err := runtime.idIndex.Get(oldName); err == nil {
		oldName = id
	}
	entity := runtime.containerGraph.Get(oldName)
	if entity == nil {
		return fmt.Errorf("Could not find entity for %s", oldName)
	}

	// This is not rename but adding a new link for the default name
	// Strip the leading '/'
	if strings.HasPrefix(entity.ID(), oldName[1:]) {
		_, err := runtime.containerGraph.Set(newName, entity.ID())
		return err
	}
	return runtime.containerGraph.Rename(oldName, newName)
}

func (runtime *Runtime) Link(parentName, childName, alias string) error {
	if id, err := runtime.idIndex.Get(parentName); err == nil {
		parentName = id
	}
	parent := runtime.containerGraph.Get(parentName)
	if parent == nil {
		return fmt.Errorf("Could not get container for %s", parentName)
	}
	if id, err := runtime.idIndex.Get(childName); err == nil {
		childName = id
	}
	child := runtime.containerGraph.Get(childName)
	if child == nil {
		return fmt.Errorf("Could not get container for %s", childName)
	}
	cc := runtime.Get(child.ID())

	_, err := runtime.containerGraph.Set(path.Join(parentName, alias), cc.ID)
	return err
}

// FIXME: harmonize with NewGraph()
func NewRuntime(config *DaemonConfig) (*Runtime, error) {
	runtime, err := NewRuntimeFromDirectory(config)
	if err != nil {
		return nil, err
	}

	if k, err := utils.GetKernelVersion(); err != nil {
		log.Printf("WARNING: %s\n", err)
	} else {
		runtime.kernelVersion = k
		if utils.CompareKernelVersion(k, &utils.KernelVersionInfo{Kernel: 3, Major: 8, Minor: 0}) < 0 {
			log.Printf("WARNING: You are running linux kernel version %s, which might be unstable running docker. Please upgrade your kernel to 3.8.0.", k.String())
		}
	}
	runtime.UpdateCapabilities(false)
	return runtime, nil
}

func NewRuntimeFromDirectory(config *DaemonConfig) (*Runtime, error) {
	runtimeRepo := path.Join(config.GraphPath, "containers")

	if err := os.MkdirAll(runtimeRepo, 0700); err != nil && !os.IsExist(err) {
		return nil, err
	}

	g, err := NewGraph(path.Join(config.GraphPath, "graph"))
	if err != nil {
		return nil, err
	}
	volumes, err := NewGraph(path.Join(config.GraphPath, "volumes"))
	if err != nil {
		return nil, err
	}
	repositories, err := NewTagStore(path.Join(config.GraphPath, "repositories"), g)
	if err != nil {
		return nil, fmt.Errorf("Couldn't create Tag store: %s", err)
	}
	if config.BridgeIface == "" {
		config.BridgeIface = DefaultNetworkBridge
	}
	netManager, err := newNetworkManager(config)
	if err != nil {
		return nil, err
	}

	graph, err := gograph.NewDatabase(path.Join(config.GraphPath, "linkgraph.db"))
	if err != nil {
		return nil, err
	}
<<<<<<< HEAD
	deviceSet := devmapper.NewDeviceSet(root)
	// Initialize devicemapper deviceSet
=======

>>>>>>> fbf85e2e
	runtime := &Runtime{
		repository:     runtimeRepo,
		containers:     list.New(),
		networkManager: netManager,
		graph:          g,
		repositories:   repositories,
		idIndex:        utils.NewTruncIndex(),
		capabilities:   &Capabilities{},
		volumes:        volumes,
<<<<<<< HEAD
		deviceSet:      deviceSet,
=======
		config:         config,
		containerGraph: graph,
>>>>>>> fbf85e2e
	}

	if err := runtime.restore(); err != nil {
		return nil, err
	}
	return runtime, nil
}

// History is a convenience type for storing a list of containers,
// ordered by creation date.
type History []*Container

func (history *History) Len() int {
	return len(*history)
}

func (history *History) Less(i, j int) bool {
	containers := *history
	return containers[j].When().Before(containers[i].When())
}

func (history *History) Swap(i, j int) {
	containers := *history
	tmp := containers[i]
	containers[i] = containers[j]
	containers[j] = tmp
}

func (history *History) Add(container *Container) {
	*history = append(*history, container)
	sort.Sort(history)
}<|MERGE_RESOLUTION|>--- conflicted
+++ resolved
@@ -3,9 +3,9 @@
 import (
 	"container/list"
 	"fmt"
+	"github.com/dotcloud/docker/devmapper"
 	"github.com/dotcloud/docker/gograph"
 	"github.com/dotcloud/docker/utils"
-	"github.com/dotcloud/docker/devmapper"
 	"io"
 	"io/ioutil"
 	"log"
@@ -41,13 +41,10 @@
 	kernelVersion  *utils.KernelVersionInfo
 	volumes        *Graph
 	srv            *Server
-<<<<<<< HEAD
 	Dns            []string
 	deviceSet      *devmapper.DeviceSet
-=======
 	config         *DaemonConfig
 	containerGraph *gograph.Database
->>>>>>> fbf85e2e
 }
 
 var sysInitPath string
@@ -289,16 +286,12 @@
 	if err != nil {
 		return err
 	}
-<<<<<<< HEAD
 
 	var (
 		containers          []*Container
 		containersToMigrate []*Container
 	)
 
-=======
-	containers := []*Container{}
->>>>>>> fbf85e2e
 	for i, v := range dir {
 		id := v.Name()
 		container, err := runtime.load(id)
@@ -311,7 +304,6 @@
 		}
 		utils.Debugf("Loaded container %v", container.ID)
 		containers = append(containers, container)
-<<<<<<< HEAD
 
 		if container.FilesystemType != DefaultFilesystemType {
 			containersToMigrate = append(containersToMigrate, container)
@@ -325,8 +317,6 @@
 		}
 	}
 
-=======
-	}
 	sortContainers(containers, func(i, j *Container) bool {
 		ic, _ := i.ReadHostConfig()
 		jc, _ := j.ReadHostConfig()
@@ -339,7 +329,6 @@
 		}
 		return len(ic.Links) < len(jc.Links)
 	})
->>>>>>> fbf85e2e
 	for _, container := range containers {
 		if err := runtime.Register(container); err != nil {
 			utils.Debugf("Failed to register container %s: %s", container.ID, err)
@@ -350,7 +339,6 @@
 		fmt.Printf("\bdone.\n")
 	}
 
-<<<<<<< HEAD
 	return nil
 }
 
@@ -419,8 +407,6 @@
 	}
 	fmt.Printf("Migration complete\n")
 
-=======
->>>>>>> fbf85e2e
 	return nil
 }
 
@@ -748,12 +734,10 @@
 	if err != nil {
 		return nil, err
 	}
-<<<<<<< HEAD
-	deviceSet := devmapper.NewDeviceSet(root)
+
 	// Initialize devicemapper deviceSet
-=======
-
->>>>>>> fbf85e2e
+	deviceSet := devmapper.NewDeviceSet(config.GraphPath)
+
 	runtime := &Runtime{
 		repository:     runtimeRepo,
 		containers:     list.New(),
@@ -763,12 +747,9 @@
 		idIndex:        utils.NewTruncIndex(),
 		capabilities:   &Capabilities{},
 		volumes:        volumes,
-<<<<<<< HEAD
-		deviceSet:      deviceSet,
-=======
 		config:         config,
 		containerGraph: graph,
->>>>>>> fbf85e2e
+		deviceSet:      deviceSet,
 	}
 
 	if err := runtime.restore(); err != nil {
