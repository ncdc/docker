--- conflicted
+++ resolved
@@ -125,11 +125,7 @@
 
 {{if .Config.lxc}}
 {{range $value := .Config.lxc}}
-<<<<<<< HEAD
 lxc.{{$value}}
-=======
-{{$value}}
->>>>>>> 5b9c8607
 {{end}}
 {{end}}
 `
